plugins {
    id 'java'
    id 'application'
    id 'com.github.johnrengelman.shadow' version '7.0.0' // For making fat jars
}

<<<<<<< HEAD
group 'slavsquatsuperstar'
version '0.6-SNAPSHOT-pre2'
=======
group 'com.slavsquatsuperstar'
version '0.5.9-SNAPSHOT'
>>>>>>> b9dcd36b

repositories {
    mavenCentral()
}

dependencies {
    implementation 'org.json:json:20210307'
    implementation 'org.apache.commons:commons-lang3:3.12.0'
    implementation 'commons-io:commons-io:2.8.0'
    testImplementation 'junit:junit:4.13.2'
}

sourceCompatibility = targetCompatibility = JavaVersion.VERSION_11
<<<<<<< HEAD
mainClassName = 'slavsquatsuperstar.Main'

jar {
    manifest.attributes 'Main-Class': mainClassName
    exclude '**/*.txt' // avoid duplicate LICENSE/NOTICE .txt files
    from configurations.runtimeClasspath.collect { it.isDirectory() ? it : zipTree(it) }
=======
mainClassName = 'com.slavsquatsuperstar.Main'

shadowJar {
    archiveClassifier.set('')
    manifest.attributes 'Main-Class': mainClassName
    exclude '**/LICENSE.txt', '**/NOTICE.txt' // avoid duplicate APACHE .txt files
>>>>>>> b9dcd36b
}

test {
    useJUnit()
}<|MERGE_RESOLUTION|>--- conflicted
+++ resolved
@@ -4,13 +4,8 @@
     id 'com.github.johnrengelman.shadow' version '7.0.0' // For making fat jars
 }
 
-<<<<<<< HEAD
 group 'slavsquatsuperstar'
 version '0.6-SNAPSHOT-pre2'
-=======
-group 'com.slavsquatsuperstar'
-version '0.5.9-SNAPSHOT'
->>>>>>> b9dcd36b
 
 repositories {
     mavenCentral()
@@ -24,21 +19,12 @@
 }
 
 sourceCompatibility = targetCompatibility = JavaVersion.VERSION_11
-<<<<<<< HEAD
 mainClassName = 'slavsquatsuperstar.Main'
-
-jar {
-    manifest.attributes 'Main-Class': mainClassName
-    exclude '**/*.txt' // avoid duplicate LICENSE/NOTICE .txt files
-    from configurations.runtimeClasspath.collect { it.isDirectory() ? it : zipTree(it) }
-=======
-mainClassName = 'com.slavsquatsuperstar.Main'
 
 shadowJar {
     archiveClassifier.set('')
     manifest.attributes 'Main-Class': mainClassName
     exclude '**/LICENSE.txt', '**/NOTICE.txt' // avoid duplicate APACHE .txt files
->>>>>>> b9dcd36b
 }
 
 test {
