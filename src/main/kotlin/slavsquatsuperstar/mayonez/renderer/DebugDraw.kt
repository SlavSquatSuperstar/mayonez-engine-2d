--- conflicted
+++ resolved
@@ -24,11 +24,7 @@
         if (shapes.isNotEmpty()) {
             shapes.sortByDescending { s: ShapeDrawer -> s.order } // Sort shapes by priority, may case lag
             g2.stroke = stroke
-<<<<<<< HEAD
-            shapes.forEach(Consumer { s: Renderable -> s.render(g2) })
-=======
-            shapes.forEach { s: Renderable -> s(g2) }
->>>>>>> ac528de4
+            shapes.forEach { s: Renderable -> s.draw(g2) }
             shapes.clear()
         }
     }
