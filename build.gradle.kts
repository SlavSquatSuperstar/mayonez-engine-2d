--- conflicted
+++ resolved
@@ -11,14 +11,7 @@
 
 allprojects {
     group = "slavsquatsuperstar"
-<<<<<<< HEAD
-    version = "0.7.10-pre3-snapshot"
-
-    // Dependencies
-    repositories { mavenCentral() }
-=======
     version = "0.7.10-pre3"
->>>>>>> f11ace5d
 }
 
 // Subprojects
